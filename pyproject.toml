[build-system]
build-backend = "setuptools.build_meta"

requires = [
    "setuptools>=64",
    "setuptools-scm>=8"
]

[project]
name = "cinnabar"
description = ""
readme = "README.md"
license = { text = "MIT" }
authors = [ { name = "The OpenFE developers", email = "openfe@omsf.io"} ]
requires-python = ">=3.10"

keywords = [ "free energy", "alchemical", "molecular dynamics", "simulation", "analysis" ]

classifiers = [
    "Development Status :: 1 - Planning",
    "Intended Audience :: Science/Research",
    "License :: OSI Approved :: MIT License",
    "Programming Language :: Python :: 3.10",
    "Programming Language :: Python :: 3.11",
    "Programming Language :: Python :: 3.12",
    "Topic :: Scientific/Engineering :: Chemistry",
]
dynamic = [ "version" ]

urls = { Homepage = "https://github.com/OpenFreeEnergy/cinnabar"}
scripts.cinnabar = "cinnabar.arsenic:main"

[tool.setuptools]
zip-safe = false
include-package-data = true
license-files = [ "LICENSE" ]

[tool.setuptools.packages]
find = { namespaces = false }

[tool.setuptools.package-data]
cinnabar = [ "data/*" ]

[tool.setuptools_scm]
fallback_version = "0.0.0"

[tool.coverage.report]
exclude_lines = [
  'if __name__ == "__main__"',
  "pragma: no cover",
  "pragma: no-cover",
  "-no-cov",
  "raise NotImplementedError",
]

<<<<<<< HEAD

[tool.ruff]
line-length = 120

[tool.ruff.lint]
# Enable Pyflakes (`F`) and a subset of the pycodestyle (`E`)  codes by default.
select = [
#    "F",  # Pyflakes
    "I",  # isort
    "W",  # pycodestyle warnings
#    "E",  # pycodestyle errors

]
ignore = [
    "E402",  # module-level import not at top (conflicts w/ isort)
    "E731",  # lambda expressions (TODO: we should fix these)
    "E722",  # bare excepts (TODO: we should fix these in a follow-up PR)
    "F401",  # unused imports (TODO: we should fix these)
    "UP03",  # pyupgrade linting (TODO: we should fix these)
    ]

[tool.ruff.lint.isort]
known-first-party = ["cinnabar"]

[tool.interrogate]
fail-under = 0
ignore-regex = ["^get$", "^mock_.*", ".*BaseClass.*"]
# possible values for verbose: 0 (minimal output), 1 (-v), 2 (-vv)
verbose = 2
color = true
exclude = ["build", "docs"]
=======
[tool.coverage.run]
omit = [
    "cinnabar/_due.py",
]
>>>>>>> c2199bce
<|MERGE_RESOLUTION|>--- conflicted
+++ resolved
@@ -53,7 +53,6 @@
   "raise NotImplementedError",
 ]
 
-<<<<<<< HEAD
 
 [tool.ruff]
 line-length = 120
@@ -85,9 +84,9 @@
 verbose = 2
 color = true
 exclude = ["build", "docs"]
-=======
+
+
 [tool.coverage.run]
 omit = [
     "cinnabar/_due.py",
-]
->>>>>>> c2199bce
+]