import networkx as nx
import matplotlib.pyplot as plt
import numpy as np
from freeenergyframework import stats
import pandas as pd


class Result(object):
    def __init__(self, ligandA, ligandB,
                 exp_DDG, exp_dDDG,
                 calc_DDG, mbar_error, other_error):
        self.ligandA = str(ligandA).strip()
        self.ligandB = str(ligandB).strip()
        self.exp_DDG = float(exp_DDG)
        self.dexp_DDG = float(exp_dDDG)
        # scope for an experimental dDDG?
        self.calc_DDG = float(calc_DDG)
        self.mbar_dDDG = float(mbar_error)
        self.other_dDDG = float(other_error)
<<<<<<< HEAD
        self.dcalc_DDG = self.mbar_dDDG+self.other_dDDG  # HBM - is this definitely always additive?
=======
        self.dcalc_DDG = self.mbar_dDDG+self.other_dDDG  # is this definitely always additive?
    def toDF(self):
        return pd.DataFrame({'ligandA': self.ligandA,
                             'ligandB': self.ligandB,
                             'exp_DDG': self.exp_DDG,
                             'exp_dDDG': self.dexp_DDG,
                             'calc_DDG': self.calc_DDG,
                             'mbar_dDDG': self.mbar_dDDG,
                             'other_dDDG': self.other_dDDG,
                             'dcalc_DDG': self.dcalc_DDG}, index=[f'{self.ligandA}_{self.ligandB}'])


>>>>>>> ffc8372e


class FEMap(object):

    def __init__(self, csv):
        self.results = read_csv(csv)
        self.graph = nx.DiGraph()
        self.n_edges = len(self.results)

        self.generate_graph_from_results()

        # check the graph has minimal connectivity

    def generate_graph_from_results(self):
        self._name_to_id = {}
        id = 0
        for result in self.results:
            if result.ligandA not in self._name_to_id.keys():
                self._name_to_id[result.ligandA] = id
                id += 1
            if result.ligandB not in self._name_to_id.keys():
                self._name_to_id[result.ligandB] = id
                id += 1
            # TODO need some exp error for mle to converge for exp... this is a horrible hack
            if result.dexp_DDG == 0.0:
                result.dexp_DDG = 0.01
            self.graph.add_edge(self._name_to_id[result.ligandA], self._name_to_id[result.ligandB],
                                exp_DDG=result.exp_DDG, dexp_DDG=result.dexp_DDG,
                                calc_DDG=result.calc_DDG, dcalc_DDG=result.dcalc_DDG)

        self.n_ligands = self.graph.number_of_nodes()
        self.degree = self.graph.number_of_edges() / self.n_ligands

        # check the graph has minimal connectivity
        self.check_weakly_connected()
        if not self.weakly_connected:
            print('Graph is not connected enough to compute absolute values')
        else:
            self.generate_absolute_values()

    def check_weakly_connected(self):
        undirected_graph = self.graph.to_undirected()
        self.weakly_connected = nx.is_connected(undirected_graph)
        return nx.is_connected(undirected_graph)

    def generate_absolute_values(self):
        if self.weakly_connected:
            f_i_exp, C_exp = stats.mle(self.graph, factor='exp_DDG')
            variance = np.diagonal(C_exp)
            for i, (f_i, df_i) in enumerate(zip(f_i_exp, variance**0.5)):
                self.graph.nodes[i]['f_i_exp'] = f_i
                self.graph.nodes[i]['df_i_exp'] = df_i

            f_i_calc, C_calc = stats.mle(self.graph, factor='calc_DDG')
            variance = np.diagonal(C_calc)
            for i, (f_i, df_i) in enumerate(zip(f_i_calc, variance**0.5)):
                self.graph.nodes[i]['f_i_calc'] = f_i
                self.graph.nodes[i]['df_i_calc'] = df_i

    def draw_graph(self, title='', filename=None):
        plt.figure(figsize=(10, 10))
        self._id_to_name = {}
        for i, j in self._name_to_id.items():
            self._id_to_name[j] = i
        nx.draw_circular(self.graph, labels=self._id_to_name, node_color='hotpink', node_size=250)
        long_title = f'{title} \n Nedges={self.n_edges} \n Nligands={self.n_ligands} \n Degree={self.degree:.2f}'
        plt.title(long_title)
        if filename is None:
            plt.show()
        else:
            plt.savefig(filename, bbox_inches='tight')


def read_csv(filename):
    raw_results = []
    with open(filename, 'r') as f:
        for line in f:
            if line[0] != '#':
                raw_results.append(Result(*line.split(',')))
    return raw_results<|MERGE_RESOLUTION|>--- conflicted
+++ resolved
@@ -17,11 +17,10 @@
         self.calc_DDG = float(calc_DDG)
         self.mbar_dDDG = float(mbar_error)
         self.other_dDDG = float(other_error)
-<<<<<<< HEAD
-        self.dcalc_DDG = self.mbar_dDDG+self.other_dDDG  # HBM - is this definitely always additive?
-=======
+
         self.dcalc_DDG = self.mbar_dDDG+self.other_dDDG  # is this definitely always additive?
     def toDF(self):
+      # TODO - can we do the handling of the dataframe in a different way? Or inside the plotting function that needs it?
         return pd.DataFrame({'ligandA': self.ligandA,
                              'ligandB': self.ligandB,
                              'exp_DDG': self.exp_DDG,
@@ -31,8 +30,6 @@
                              'other_dDDG': self.other_dDDG,
                              'dcalc_DDG': self.dcalc_DDG}, index=[f'{self.ligandA}_{self.ligandB}'])
 
-
->>>>>>> ffc8372e
 
 
 class FEMap(object):
