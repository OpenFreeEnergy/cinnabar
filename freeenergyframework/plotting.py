--- conflicted
+++ resolved
@@ -10,7 +10,6 @@
                  statistics=['RMSE',  'MUE'], filename=None):
     nsamples = len(x)
     # aesthetics
-<<<<<<< HEAD
     plt.rcParams['xtick.labelsize'] = 12
     plt.rcParams['ytick.labelsize'] = 12
     plt.rcParams['font.size'] = 12
@@ -20,11 +19,6 @@
 
     plt.xlabel(f'Experimental {plot_type} ' + r'$[\mathrm{kcal\,mol^{-1}}]$')
     plt.ylabel(f'Calculated {plot_type} {method_name} ' + r'$[\mathrm{kcal\,mol^{-1}}]$')
-=======
-    plt.figure(figsize=(10, 10))
-    plt.xlabel(f'Experimental / kcal mol$^{-1}$')
-    plt.ylabel(f'Calculated {method_name} / kcal mol$^{-1}$')
->>>>>>> c41fb147
 
     ax_min = min(min(x), min(y)) - 0.5
     ax_max = max(max(x), max(y)) + 0.5
