--- conflicted
+++ resolved
@@ -5,7 +5,7 @@
 import scipy
 import sklearn.metrics
 
-from ._due import due, Doi
+from cinnabar._due import due, Doi
 
 due.cite(
     Doi("10.1021/acs.jcim.9b00528"),
@@ -141,14 +141,8 @@
 
     return rmse_stats
 
-<<<<<<< HEAD
 
 def mle(graph: nx.DiGraph, factor: str = "f_ij", node_factor: Union[str, None] = None) -> np.ndarray:
-=======
-def mle(
-    graph: nx.DiGraph, factor: str = "f_ij", node_factor: Union[str, None] = None
-) -> np.ndarray:
->>>>>>> c2199bce
     """
     Compute maximum likelihood estimate of free energies and covariance in their estimates.
     The number 'factor' is the node attribute on which the MLE will be calculated,
