--- conflicted
+++ resolved
@@ -1,8 +1,5 @@
 import cinnabar
-<<<<<<< HEAD
 import pytest
-=======
->>>>>>> a6911c2c
 from openff.units import unit
 
 
@@ -16,7 +13,7 @@
     assert g1 != g3
     assert g3 == g4
 
-<<<<<<< HEAD
+
 def test_Ki_to_DG():
     Ki = 100 * unit.nanomolar
     uncertainty = 10 * unit.nanomolar
@@ -27,7 +24,7 @@
 
     assert pytest.approx(dG, 0.001) == Ki_to_DG.DG
     assert pytest.approx(dG_uncertainty, 0.01) == Ki_to_DG.uncertainty
-=======
+
 
 def test_measurement_temp():
     m = cinnabar.Measurement(
@@ -38,5 +35,4 @@
         computational=True,
     )
 
-    assert m.temperature == 298.15 * unit.kelvin
->>>>>>> a6911c2c
+    assert m.temperature == 298.15 * unit.kelvin